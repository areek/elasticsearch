--- conflicted
+++ resolved
@@ -24,11 +24,7 @@
 import org.elasticsearch.common.unit.Fuzziness;
 import org.elasticsearch.common.xcontent.ToXContent;
 import org.elasticsearch.common.xcontent.XContentBuilder;
-<<<<<<< HEAD
-=======
 import org.elasticsearch.index.query.QueryParseContext;
-import org.elasticsearch.index.query.RegexpFlag;
->>>>>>> e82713ae
 import org.elasticsearch.search.suggest.SuggestionBuilder;
 import org.elasticsearch.search.suggest.completion.context.CategoryQueryContext;
 import org.elasticsearch.search.suggest.completion.context.GeoQueryContext;
@@ -52,25 +48,14 @@
  */
 public class CompletionSuggestionBuilder extends SuggestionBuilder<CompletionSuggestionBuilder> {
 
-<<<<<<< HEAD
-    final static String SUGGESTION_NAME = "completion";
-    public static final CompletionSuggestionBuilder PROTOTYPE = new CompletionSuggestionBuilder("_na_");
-
-    static final ParseField PAYLOAD_FIELD = new ParseField("payload");
-    static final ParseField CONTEXTS_FIELD = new ParseField("contexts", "context");
-    private FuzzyOptions fuzzyOptions;
-    private RegexOptions regexOptions;
-    private final Map<String, List<QueryContext>> queryContexts = new HashMap<>();
-=======
     public static final CompletionSuggestionBuilder PROTOTYPE = new CompletionSuggestionBuilder("_na_"); // name doesn't matter
     static final String SUGGESTION_NAME = "completion";
     static final ParseField PAYLOAD_FIELD = new ParseField("payload");
     static final ParseField CONTEXTS_FIELD = new ParseField("contexts", "context");
 
-    private FuzzyOptionsBuilder fuzzyOptionsBuilder;
-    private RegexOptionsBuilder regexOptionsBuilder;
-    private final Map<String, List<ToXContent>> queryContexts = new HashMap<>();
->>>>>>> e82713ae
+    private FuzzyOptions fuzzyOptions;
+    private RegexOptions regexOptions;
+    private final Map<String, List<QueryContext>> queryContexts = new HashMap<>();
     private final Set<String> payloadFields = new HashSet<>();
 
     public CompletionSuggestionBuilder(String name) {
