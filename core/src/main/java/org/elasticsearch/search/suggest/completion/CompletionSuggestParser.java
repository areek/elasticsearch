--- conflicted
+++ resolved
@@ -18,11 +18,8 @@
  */
 package org.elasticsearch.search.suggest.completion;
 
-<<<<<<< HEAD
 import org.elasticsearch.ElasticsearchException;
-=======
 import org.elasticsearch.common.HasContextAndHeaders;
->>>>>>> 20f757c1
 import org.elasticsearch.common.ParseField;
 import org.elasticsearch.common.bytes.BytesReference;
 import org.elasticsearch.common.unit.Fuzziness;
@@ -91,21 +88,14 @@
 
     @Override
     public SuggestionSearchContext.SuggestionContext parse(XContentParser parser, MapperService mapperService,
-<<<<<<< HEAD
-                                                           IndexQueryParserService queryParserService) throws IOException {
-=======
             IndexQueryParserService queryParserService, HasContextAndHeaders headersContext) throws IOException {
->>>>>>> 20f757c1
         XContentParser.Token token;
         String fieldName = null;
         CompletionSuggestionContext suggestion = new CompletionSuggestionContext(completionSuggester);
 
         XContentParser contextParser = null;
-<<<<<<< HEAD
         CompletionSuggestionBuilder.FuzzyOptionsBuilder fuzzyOptions = null;
         CompletionSuggestionBuilder.RegexOptionsBuilder regexOptions = null;
-=======
->>>>>>> 20f757c1
 
         while ((token = parser.nextToken()) != XContentParser.Token.END_OBJECT) {
             if (token == XContentParser.Token.FIELD_NAME) {
@@ -148,7 +138,6 @@
                     XContentBuilder builder = XContentFactory.contentBuilder(parser.contentType());
                     builder.copyCurrentStructure(parser);
                     BytesReference bytes = builder.bytes();
-<<<<<<< HEAD
                     contextParser = XContentFactory.xContent(bytes).createParser(bytes);
                 } else if ("regex".equals(fieldName)) {
                     regexOptions = new CompletionSuggestionBuilder.RegexOptionsBuilder();
@@ -167,9 +156,6 @@
                             }
                         }
                     }
-=======
-                    contextParser = parser.contentType().xContent().createParser(bytes);
->>>>>>> 20f757c1
                 } else {
                     throw new IllegalArgumentException("suggester [completion] doesn't support field [" + fieldName + "]");
                 }
@@ -177,7 +163,6 @@
                 throw new IllegalArgumentException("suggester [completion] doesn't support field [" + fieldName + "]");
             }
         }
-<<<<<<< HEAD
         MappedFieldType mappedFieldType = mapperService.smartNameFieldType(suggestion.getField());
         if (mappedFieldType == null) {
             throw new ElasticsearchException("Field [" + suggestion.getField() + "] is not a completion suggest field");
@@ -200,11 +185,6 @@
             // TODO: pass a query builder or the query itself?
             // now we do it in CompletionSuggester#toQuery(CompletionSuggestionContext)
             return suggestion;
-=======
-
-        suggestion.fieldType((CompletionFieldMapper.CompletionFieldType) mapperService.smartNameFieldType(suggestion.getField()));
->>>>>>> 20f757c1
-
         } else if (mappedFieldType instanceof OldCompletionFieldMapper.CompletionFieldType) {
             org.elasticsearch.search.suggest.completion.old.CompletionSuggestionContext oldSuggestionContext =
                     new org.elasticsearch.search.suggest.completion.old.CompletionSuggestionContext(oldCompletionSuggester);
