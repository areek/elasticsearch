--- conflicted
+++ resolved
@@ -575,10 +575,6 @@
 
         // resolve timestamp if provided externally
         if (timestamp != null) {
-<<<<<<< HEAD
-            Version version = Version.indexCreated(metaData.getIndices().get(concreteIndex).getSettings());
-=======
->>>>>>> 874a5cd8
             timestamp = MappingMetaData.Timestamp.parseStringTimestamp(timestamp,
                     mappingMd != null ? mappingMd.timestamp().dateTimeFormatter() : TimestampFieldMapper.Defaults.DATE_TIME_FORMATTER,
                     getVersion(metaData, concreteIndex));
@@ -604,12 +600,7 @@
                     if (parseContext.shouldParseTimestamp()) {
                         timestamp = parseContext.timestamp();
                         if (timestamp != null) {
-<<<<<<< HEAD
-                            Version version = Version.indexCreated(metaData.getIndices().get(concreteIndex).getSettings());
-                            timestamp = MappingMetaData.Timestamp.parseStringTimestamp(timestamp, mappingMd.timestamp().dateTimeFormatter(), version);
-=======
                             timestamp = MappingMetaData.Timestamp.parseStringTimestamp(timestamp, mappingMd.timestamp().dateTimeFormatter(), getVersion(metaData, concreteIndex));
->>>>>>> 874a5cd8
                         }
                     }
                 } catch (MapperParsingException e) {
@@ -661,12 +652,7 @@
             if (defaultTimestamp.equals(TimestampFieldMapper.Defaults.DEFAULT_TIMESTAMP)) {
                 timestamp = Long.toString(System.currentTimeMillis());
             } else {
-<<<<<<< HEAD
-                Version version = Version.indexCreated(metaData.getIndices().get(concreteIndex).getSettings());
-                timestamp = MappingMetaData.Timestamp.parseStringTimestamp(defaultTimestamp, mappingMd.timestamp().dateTimeFormatter(), version);
-=======
                 timestamp = MappingMetaData.Timestamp.parseStringTimestamp(defaultTimestamp, mappingMd.timestamp().dateTimeFormatter(), getVersion(metaData, concreteIndex));
->>>>>>> 874a5cd8
             }
         }
     }
