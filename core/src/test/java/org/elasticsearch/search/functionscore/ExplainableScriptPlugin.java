/*
 * Licensed to Elasticsearch under one or more contributor
 * license agreements. See the NOTICE file distributed with
 * this work for additional information regarding copyright
 * ownership. Elasticsearch licenses this file to you under
 * the Apache License, Version 2.0 (the "License"); you may
 * not use this file except in compliance with the License.
 * You may obtain a copy of the License at
 *
 *    http://www.apache.org/licenses/LICENSE-2.0
 *
 * Unless required by applicable law or agreed to in writing,
 * software distributed under the License is distributed on an
 * "AS IS" BASIS, WITHOUT WARRANTIES OR CONDITIONS OF ANY
 * KIND, either express or implied.  See the License for the
 * specific language governing permissions and limitations
 * under the License.
 */

package org.elasticsearch.search.functionscore;

import org.elasticsearch.plugins.Plugin;
import org.elasticsearch.plugins.ScriptPlugin;
import org.elasticsearch.script.NativeScriptFactory;
import org.elasticsearch.script.ScriptModule;

<<<<<<< HEAD
public class ExplainableScriptPlugin extends Plugin {
    public void onModule(ScriptModule module) {
        module.registerScript("native_explainable_script", ExplainableScriptIT.MyNativeScriptFactory.class);
=======
import java.util.Collections;
import java.util.List;

public class ExplainableScriptPlugin extends Plugin implements ScriptPlugin {

    public ExplainableScriptPlugin() {}
    @Override
    public String name() {
        return "native-explainable-script";
    }

    @Override
    public String description() {
        return "Native explainable script";
    }


    @Override
    public List<NativeScriptFactory> getNativeScripts() {
        return Collections.singletonList(new ExplainableScriptIT.MyNativeScriptFactory());
>>>>>>> ccad99fb
    }
}<|MERGE_RESOLUTION|>--- conflicted
+++ resolved
@@ -22,33 +22,14 @@
 import org.elasticsearch.plugins.Plugin;
 import org.elasticsearch.plugins.ScriptPlugin;
 import org.elasticsearch.script.NativeScriptFactory;
-import org.elasticsearch.script.ScriptModule;
 
-<<<<<<< HEAD
-public class ExplainableScriptPlugin extends Plugin {
-    public void onModule(ScriptModule module) {
-        module.registerScript("native_explainable_script", ExplainableScriptIT.MyNativeScriptFactory.class);
-=======
+
 import java.util.Collections;
 import java.util.List;
 
 public class ExplainableScriptPlugin extends Plugin implements ScriptPlugin {
-
-    public ExplainableScriptPlugin() {}
-    @Override
-    public String name() {
-        return "native-explainable-script";
-    }
-
-    @Override
-    public String description() {
-        return "Native explainable script";
-    }
-
-
     @Override
     public List<NativeScriptFactory> getNativeScripts() {
         return Collections.singletonList(new ExplainableScriptIT.MyNativeScriptFactory());
->>>>>>> ccad99fb
     }
 }