/*
 * Licensed to Elasticsearch under one or more contributor
 * license agreements. See the NOTICE file distributed with
 * this work for additional information regarding copyright
 * ownership. Elasticsearch licenses this file to you under
 * the Apache License, Version 2.0 (the "License"); you may
 * not use this file except in compliance with the License.
 * You may obtain a copy of the License at
 *
 *    http://www.apache.org/licenses/LICENSE-2.0
 *
 * Unless required by applicable law or agreed to in writing,
 * software distributed under the License is distributed on an
 * "AS IS" BASIS, WITHOUT WARRANTIES OR CONDITIONS OF ANY
 * KIND, either express or implied.  See the License for the
 * specific language governing permissions and limitations
 * under the License.
 */

package org.elasticsearch.index.analysis;

import org.apache.lucene.analysis.TokenStream;
import org.apache.lucene.analysis.Tokenizer;
import org.apache.lucene.analysis.ja.JapaneseAnalyzer;
import org.apache.lucene.analysis.ja.JapaneseTokenizer;
import org.apache.lucene.analysis.tokenattributes.CharTermAttribute;
import org.elasticsearch.Version;
import org.elasticsearch.cluster.metadata.IndexMetaData;
import org.elasticsearch.common.inject.Injector;
import org.elasticsearch.common.inject.ModulesBuilder;
import org.elasticsearch.common.settings.Settings;
import org.elasticsearch.common.settings.SettingsModule;
import org.elasticsearch.env.Environment;
import org.elasticsearch.env.EnvironmentModule;
import org.elasticsearch.index.Index;
import org.elasticsearch.index.IndexNameModule;
import org.elasticsearch.index.settings.IndexSettingsModule;
import org.elasticsearch.indices.analysis.IndicesAnalysisModule;
import org.elasticsearch.indices.analysis.IndicesAnalysisService;
import org.elasticsearch.plugin.analysis.kuromoji.AnalysisKuromojiPlugin;
import org.elasticsearch.test.ESTestCase;
import org.junit.Test;

import java.io.IOException;
import java.io.InputStream;
import java.io.Reader;
import java.io.StringReader;
import java.nio.file.Files;
import java.nio.file.Path;

import static org.hamcrest.Matchers.*;

/**
 */
public class KuromojiAnalysisTests extends ESTestCase {

    @Test
    public void testDefaultsKuromojiAnalysis() throws IOException {
        AnalysisService analysisService = createAnalysisService();

        TokenizerFactory tokenizerFactory = analysisService.tokenizer("kuromoji_tokenizer");
        assertThat(tokenizerFactory, instanceOf(KuromojiTokenizerFactory.class));

        TokenFilterFactory filterFactory = analysisService.tokenFilter("kuromoji_part_of_speech");
        assertThat(filterFactory, instanceOf(KuromojiPartOfSpeechFilterFactory.class));

        filterFactory = analysisService.tokenFilter("kuromoji_readingform");
        assertThat(filterFactory, instanceOf(KuromojiReadingFormFilterFactory.class));

        filterFactory = analysisService.tokenFilter("kuromoji_baseform");
        assertThat(filterFactory, instanceOf(KuromojiBaseFormFilterFactory.class));

        filterFactory = analysisService.tokenFilter("kuromoji_stemmer");
        assertThat(filterFactory, instanceOf(KuromojiKatakanaStemmerFactory.class));

        filterFactory = analysisService.tokenFilter("ja_stop");
        assertThat(filterFactory, instanceOf(JapaneseStopTokenFilterFactory.class));

        NamedAnalyzer analyzer = analysisService.analyzer("kuromoji");
        assertThat(analyzer.analyzer(), instanceOf(JapaneseAnalyzer.class));

        analyzer = analysisService.analyzer("my_analyzer");
        assertThat(analyzer.analyzer(), instanceOf(CustomAnalyzer.class));
        assertThat(analyzer.analyzer().tokenStream(null, new StringReader("")), instanceOf(JapaneseTokenizer.class));

        CharFilterFactory  charFilterFactory = analysisService.charFilter("kuromoji_iteration_mark");
        assertThat(charFilterFactory, instanceOf(KuromojiIterationMarkCharFilterFactory.class));

    }

    @Test
    public void testBaseFormFilterFactory() throws IOException {
        AnalysisService analysisService = createAnalysisService();
        TokenFilterFactory tokenFilter = analysisService.tokenFilter("kuromoji_pos");
        assertThat(tokenFilter, instanceOf(KuromojiPartOfSpeechFilterFactory.class));
        String source = "私は制限スピードを超える。";
        String[] expected = new String[]{"私", "は", "制限", "スピード", "を"};
        Tokenizer tokenizer = new JapaneseTokenizer(null, true, JapaneseTokenizer.Mode.SEARCH);
        tokenizer.setReader(new StringReader(source));
        assertSimpleTSOutput(tokenFilter.create(tokenizer), expected);
    }

    @Test
    public void testReadingFormFilterFactory() throws IOException {
        AnalysisService analysisService = createAnalysisService();
        TokenFilterFactory tokenFilter = analysisService.tokenFilter("kuromoji_rf");
        assertThat(tokenFilter, instanceOf(KuromojiReadingFormFilterFactory.class));
        String source = "今夜はロバート先生と話した";
        String[] expected_tokens_romaji = new String[]{"kon'ya", "ha", "robato", "sensei", "to", "hanashi", "ta"};

        Tokenizer tokenizer = new JapaneseTokenizer(null, true, JapaneseTokenizer.Mode.SEARCH);
        tokenizer.setReader(new StringReader(source));

        assertSimpleTSOutput(tokenFilter.create(tokenizer), expected_tokens_romaji);

        tokenizer = new JapaneseTokenizer(null, true, JapaneseTokenizer.Mode.SEARCH);
        tokenizer.setReader(new StringReader(source));
        String[] expected_tokens_katakana = new String[]{"コンヤ", "ハ", "ロバート", "センセイ", "ト", "ハナシ", "タ"};
        tokenFilter = analysisService.tokenFilter("kuromoji_readingform");
        assertThat(tokenFilter, instanceOf(KuromojiReadingFormFilterFactory.class));
        assertSimpleTSOutput(tokenFilter.create(tokenizer), expected_tokens_katakana);
    }

    @Test
    public void testKatakanaStemFilter() throws IOException {
        AnalysisService analysisService = createAnalysisService();
        TokenFilterFactory tokenFilter = analysisService.tokenFilter("kuromoji_stemmer");
        assertThat(tokenFilter, instanceOf(KuromojiKatakanaStemmerFactory.class));
        String source = "明後日パーティーに行く予定がある。図書館で資料をコピーしました。";

        Tokenizer tokenizer = new JapaneseTokenizer(null, true, JapaneseTokenizer.Mode.SEARCH);
        tokenizer.setReader(new StringReader(source));

        // パーティー should be stemmed by default
        // (min len) コピー should not be stemmed
        String[] expected_tokens_katakana = new String[]{"明後日", "パーティ", "に", "行く", "予定", "が", "ある", "図書館", "で", "資料", "を", "コピー", "し", "まし", "た"};
        assertSimpleTSOutput(tokenFilter.create(tokenizer), expected_tokens_katakana);

        tokenFilter = analysisService.tokenFilter("kuromoji_ks");
        assertThat(tokenFilter, instanceOf(KuromojiKatakanaStemmerFactory.class));
        tokenizer = new JapaneseTokenizer(null, true, JapaneseTokenizer.Mode.SEARCH);
        tokenizer.setReader(new StringReader(source));

        // パーティー should not be stemmed since min len == 6
        // コピー should not be stemmed
        expected_tokens_katakana = new String[]{"明後日", "パーティー", "に", "行く", "予定", "が", "ある", "図書館", "で", "資料", "を", "コピー", "し", "まし", "た"};
        assertSimpleTSOutput(tokenFilter.create(tokenizer), expected_tokens_katakana);
    }
    @Test
    public void testIterationMarkCharFilter() throws IOException {
        AnalysisService analysisService = createAnalysisService();
        // test only kanji
        CharFilterFactory charFilterFactory = analysisService.charFilter("kuromoji_im_only_kanji");
        assertNotNull(charFilterFactory);
        assertThat(charFilterFactory, instanceOf(KuromojiIterationMarkCharFilterFactory.class));

        String source = "ところゞゝゝ、ジヾが、時々、馬鹿々々しい";
        String expected = "ところゞゝゝ、ジヾが、時時、馬鹿馬鹿しい";

        assertCharFilterEquals(charFilterFactory.create(new StringReader(source)), expected);

        // test only kana

        charFilterFactory = analysisService.charFilter("kuromoji_im_only_kana");
        assertNotNull(charFilterFactory);
        assertThat(charFilterFactory, instanceOf(KuromojiIterationMarkCharFilterFactory.class));

        expected = "ところどころ、ジジが、時々、馬鹿々々しい";

        assertCharFilterEquals(charFilterFactory.create(new StringReader(source)), expected);

        // test default

        charFilterFactory = analysisService.charFilter("kuromoji_im_default");
        assertNotNull(charFilterFactory);
        assertThat(charFilterFactory, instanceOf(KuromojiIterationMarkCharFilterFactory.class));

        expected = "ところどころ、ジジが、時時、馬鹿馬鹿しい";

        assertCharFilterEquals(charFilterFactory.create(new StringReader(source)), expected);
    }

    @Test
    public void testJapaneseStopFilterFactory() throws IOException {
        AnalysisService analysisService = createAnalysisService();
        TokenFilterFactory tokenFilter = analysisService.tokenFilter("ja_stop");
        assertThat(tokenFilter, instanceOf(JapaneseStopTokenFilterFactory.class));
        String source = "私は制限スピードを超える。";
        String[] expected = new String[]{"私", "制限", "超える"};
        Tokenizer tokenizer = new JapaneseTokenizer(null, true, JapaneseTokenizer.Mode.SEARCH);
        tokenizer.setReader(new StringReader(source));
        assertSimpleTSOutput(tokenFilter.create(tokenizer), expected);
    }


<<<<<<< HEAD
    public AnalysisService createAnalysisService() throws IOException {
        InputStream empty_dict = getClass().getResourceAsStream("empty_user_dict.txt");
        InputStream dict = getClass().getResourceAsStream("user_dict.txt");
        Path home = createTempDir();
        Path config = home.resolve("config");
        Files.createDirectory(config);
        Files.copy(empty_dict, config.resolve("empty_user_dict.txt"));
        Files.copy(dict, config.resolve("user_dict.txt"));

        Settings settings = Settings.settingsBuilder()
                .put("path.home", home)
                .loadFromClasspath("org/elasticsearch/index/analysis/kuromoji_analysis.json")
=======
    public AnalysisService createAnalysisService() {
        String json = "/org/elasticsearch/index/analysis/kuromoji_analysis.json";
        Settings settings = Settings.settingsBuilder()
                .put("path.home", createTempDir())
                .loadFromStream(json, getClass().getResourceAsStream(json))
>>>>>>> 4010e7e9
                .put(IndexMetaData.SETTING_VERSION_CREATED, Version.CURRENT)
                .build();

        Index index = new Index("test");

        Injector parentInjector = new ModulesBuilder().add(new SettingsModule(settings),
                new EnvironmentModule(new Environment(settings)),
                new IndicesAnalysisModule())
                .createInjector();

        AnalysisModule analysisModule = new AnalysisModule(settings, parentInjector.getInstance(IndicesAnalysisService.class));
        new AnalysisKuromojiPlugin().onModule(analysisModule);

        Injector injector = new ModulesBuilder().add(
                new IndexSettingsModule(index, settings),
                new IndexNameModule(index),
                analysisModule)
                .createChildInjector(parentInjector);

        return injector.getInstance(AnalysisService.class);
    }

    public static void assertSimpleTSOutput(TokenStream stream,
                                            String[] expected) throws IOException {
        stream.reset();
        CharTermAttribute termAttr = stream.getAttribute(CharTermAttribute.class);
        assertThat(termAttr, notNullValue());
        int i = 0;
        while (stream.incrementToken()) {
            assertThat(expected.length, greaterThan(i));
            assertThat( "expected different term at index " + i, expected[i++], equalTo(termAttr.toString()));
        }
        assertThat("not all tokens produced", i, equalTo(expected.length));
    }

    private void assertCharFilterEquals(Reader filtered,
                                        String expected) throws IOException {
        String actual = readFully(filtered);
        assertThat(actual, equalTo(expected));
    }

    private String readFully(Reader reader) throws IOException {
        StringBuilder buffer = new StringBuilder();
        int ch;
        while((ch = reader.read()) != -1){
            buffer.append((char)ch);
        }
        return buffer.toString();
    }

    @Test
    public void testKuromojiUserDict() throws IOException {
        AnalysisService analysisService = createAnalysisService();
        TokenizerFactory tokenizerFactory = analysisService.tokenizer("kuromoji_user_dict");
        String source = "私は制限スピードを超える。";
        String[] expected = new String[]{"私", "は", "制限スピード", "を", "超える"};

        Tokenizer tokenizer = tokenizerFactory.create();
        tokenizer.setReader(new StringReader(source));
        assertSimpleTSOutput(tokenizer, expected);
    }

    // fix #59
    @Test
    public void testKuromojiEmptyUserDict() throws IOException {
        AnalysisService analysisService = createAnalysisService();
        TokenizerFactory tokenizerFactory = analysisService.tokenizer("kuromoji_empty_user_dict");
        assertThat(tokenizerFactory, instanceOf(KuromojiTokenizerFactory.class));
    }

}<|MERGE_RESOLUTION|>--- conflicted
+++ resolved
@@ -192,8 +192,6 @@
         assertSimpleTSOutput(tokenFilter.create(tokenizer), expected);
     }
 
-
-<<<<<<< HEAD
     public AnalysisService createAnalysisService() throws IOException {
         InputStream empty_dict = getClass().getResourceAsStream("empty_user_dict.txt");
         InputStream dict = getClass().getResourceAsStream("user_dict.txt");
@@ -203,16 +201,10 @@
         Files.copy(empty_dict, config.resolve("empty_user_dict.txt"));
         Files.copy(dict, config.resolve("user_dict.txt"));
 
+        String json = "/org/elasticsearch/index/analysis/kuromoji_analysis.json";
         Settings settings = Settings.settingsBuilder()
                 .put("path.home", home)
-                .loadFromClasspath("org/elasticsearch/index/analysis/kuromoji_analysis.json")
-=======
-    public AnalysisService createAnalysisService() {
-        String json = "/org/elasticsearch/index/analysis/kuromoji_analysis.json";
-        Settings settings = Settings.settingsBuilder()
-                .put("path.home", createTempDir())
                 .loadFromStream(json, getClass().getResourceAsStream(json))
->>>>>>> 4010e7e9
                 .put(IndexMetaData.SETTING_VERSION_CREATED, Version.CURRENT)
                 .build();
 
